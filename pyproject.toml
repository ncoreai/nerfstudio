--- conflicted
+++ resolved
@@ -36,12 +36,9 @@
     "Pillow>=9.3.0",
     "plotly>=5.7.0",
     "protobuf<=3.20.3,!=3.20.0",
-<<<<<<< HEAD
-=======
     # TODO(1480) enable when pycolmap windows wheels are available
     # "pycolmap==0.3.0",
     "pyequilib>=0.5.6",
->>>>>>> d78af5b5
     "pymeshlab>=2022.2.post2",
     "pyngrok>=5.1.0",
     "python-socketio>=5.7.1",
