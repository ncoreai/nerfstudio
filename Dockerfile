--- conflicted
+++ resolved
@@ -53,16 +53,12 @@
     python3.10-dev \
     python3-pip \
     qtbase5-dev \
-<<<<<<< HEAD
+    sudo \
+    vim-tiny \
     wget \
     htop \
     vim \
     sudo && \
-=======
-    sudo \
-    vim-tiny \
-    wget && \
->>>>>>> d78af5b5
     rm -rf /var/lib/apt/lists/*
 
 
